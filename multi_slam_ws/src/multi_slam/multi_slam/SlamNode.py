# slam_node.py
import rclpy
from rclpy.node import Node
from sensor_msgs.msg import PointCloud2
from geometry_msgs.msg import PoseStamped, Vector3, Twist
from nav_msgs.msg import OccupancyGrid, Path, MapMetaData
from visualization_msgs.msg import Marker, MarkerArray
from multi_slam.Localization import Localization
from multi_slam.Mapping import Mapping
import numpy as np
from sensor_msgs_py.point_cloud2 import read_points
import math

class SLAMNode(Node):
    def __init__(self):
        super().__init__("slam_node")
        
        # Parameters
        self.declare_parameter('map_size_x', 100.0)
        self.declare_parameter('map_size_y', 100.0)
        self.declare_parameter('map_origin_x', -50.0)
        self.declare_parameter('map_origin_y', -50.0)
        self.declare_parameter('grid_size', 0.1)
        self.declare_parameter('num_particles', 10)
        self.declare_parameter('position_std_dev', 0.1)
        self.declare_parameter('use_proposed_control', True)  # Flag to switch between control methods
        self.declare_parameter('debug_visualization', True)   # Flag to enable debug visualization
        
        # Get parameters
        map_size_x = self.get_parameter('map_size_x').value
        map_size_y = self.get_parameter('map_size_y').value
        map_origin_x = self.get_parameter('map_origin_x').value
        map_origin_y = self.get_parameter('map_origin_y').value
        grid_size = self.get_parameter('grid_size').value
        num_particles = self.get_parameter('num_particles').value
        position_std_dev = self.get_parameter('position_std_dev').value
        self.use_proposed_control = self.get_parameter('use_proposed_control').value
        self.debug_visualization = self.get_parameter('debug_visualization').value
        
        # Initialize Map and Localization
        # Note: In Mapping class, the log_odds_grid shape should be (height, width)
        # where height corresponds to y-dimension and width to x-dimension
        self.map = Mapping(
            map_size=(map_size_x, map_size_y),  # In meters
            map_origin=(map_origin_x, map_origin_y),  # In meters
            grid_size=grid_size  # Size of each grid cell in meters
        )
        
        # Initial position (x,y,0) - 2D position with z=0
        initial_position = np.array([0.0, 0.0, 0.0])
        self.position = initial_position
        self.position_cov = np.eye(3) * 0.1  # Initial covariance
        
        # Update rate
        self.dt = 0.1
        
        # Initialize Localization
        self.localization = Localization(
            initial_location=initial_position, 
            std_dev_noise=position_std_dev,
            num_particles=num_particles,
            dt=self.dt
        )
        
        # Lidar range
        self.lidar_range = (0.1, 10.0)  # min and max range in meters
        
        # Current data
        self.lidar_data = []
        self.beacon_data = []
        self.control_input = np.zeros(3)  # vx, vy, 0

        # Subscribers
        self.create_subscription(
            PointCloud2, "/lidar", self.lidar_callback, 10
        )
        self.create_subscription(
            PointCloud2, "/beacon", self.beacon_callback, 10
        )
        self.create_subscription(
            Twist, "/cmd_vel", self.control_callback, 10
        )
        
        # Publishers
        self.pose_pub = self.create_publisher(PoseStamped, "/estimated_pose", 10)
        self.map_pub = self.create_publisher(OccupancyGrid, "/occupancy_grid", 10)
        self.beacon_pub = self.create_publisher(MarkerArray, "/estimated_beacons", 10)
        self.path_pub = self.create_publisher(Path, "/robot_path", 10)
        
        # Publisher for control commands (when using proposed control method)
        self.cmd_vel_pub = self.create_publisher(Twist, "/cmd_vel", 10)
        
        # Timer for SLAM main loop
        self.create_timer(self.dt, self.slam_loop)
        
        # Path for visualization
        self.path = Path()
        self.path.header.frame_id = "map"
        
        self.get_logger().info("SLAM Node initialized")

    def lidar_callback(self, msg: PointCloud2):
        """Process LiDAR data"""
        try:
            # Read points from the point cloud as (x, y, z) coordinates
            points = list(read_points(msg, field_names=("x", "y", "z")))
            
            # Convert to numpy arrays and store only the (x, y, z) coordinates relative to robot
            # These are already in the robot's frame, so we don't need to transform them
            self.lidar_data = [np.array([p[0], p[1], p[2]]) for p in points]
            
            # Update the lidar range based on any min/max info available in the message
            if hasattr(msg, 'range_min') and hasattr(msg, 'range_max'):
                self.lidar_range = (msg.range_min, msg.range_max)
                
            self.get_logger().debug(f"Processed {len(self.lidar_data)} lidar points")
        except Exception as e:
            self.get_logger().error(f"Error processing lidar data: {e}")

    def beacon_callback(self, msg: PointCloud2):
        """Process beacon data"""
        try:
            points = list(read_points(msg, field_names=("x", "y", "z")))
            self.beacon_data = [np.array([p[0], p[1], p[2]]) for p in points]
        except Exception as e:
            self.get_logger().error(f"Error processing beacon data: {e}")

    def control_callback(self, msg: Twist):
        """Process control input"""
        self.control_input = np.array([msg.linear.x, msg.linear.y, msg.linear.z])

    def slam_loop(self):
        """Main SLAM loop"""
<<<<<<< HEAD
        try:
            # Localization
            updated_position, updated_cov = self.localization.update_position(
                self.control_input,
                self.beacon_data,
                self.map
            )
            
            # Always set the orientation (theta) to 0 for 2D robot
            updated_position[2] = 0.0
            self.position = updated_position
            self.position_cov = np.diag([updated_cov[0], updated_cov[1], 0.0])  # Zero variance for theta
            
            # Only update mapping if we have real data
            if len(self.lidar_data) > 0 or len(self.beacon_data) > 0:
                self.get_logger().info(f"Updating map with {len(self.lidar_data)} lidar points and {len(self.beacon_data)} beacon points")
                
                # Mapping
                self.map.update(
                    robot_pos=self.position,
                    robot_cov=self.position_cov,
                    lidar_data=self.lidar_data,
                    lidar_range=self.lidar_range,
                    beacon_data=self.beacon_data
                )
            # Add debug occupancy data if requested and we don't have real data
            elif self.debug_visualization:
                self.add_debug_occupancy_data()
            
            # Visualization
            self.publish_pose()
            self.publish_map()
            self.publish_beacons()
            self.publish_path()
            
            # Control update based on selected method
            if self.use_proposed_control:
                self.update_control_proposed()
            else:
                # Using existing teleop code (no changes needed as it comes from /cmd_vel)
                pass
                
        except Exception as e:
            self.get_logger().error(f"Error in SLAM loop: {e}")
=======
        # Localization
        updated_position, updated_cov = self.localization.update_position(
            self.control_input,
            self.beacon_data,
            self.map
        )
        
        updated_position[2] = 0.0
        self.position = updated_position
        self.position_cov = updated_cov
        
        # Mapping
        # self.map.update(
        #     robot_pos=self.position,
        #     robot_cov=self.position_cov,
        #     lidar_data=self.lidar_data,
        #     lidar_range=self.lidar_range,
        #     beacon_data=self.beacon_data
        # )
        
        # Visualization
        # self.publish_pose()
        self.publish_map()
        # self.publish_beacons()
        # self.publish_path()
        
        # # Control update based on selected method
        # if self.use_proposed_control:
        #     self.update_control_proposed()
        # else:
        #     # Using existing teleop code (no changes needed as it comes from /cmd_vel)
        #     pass
>>>>>>> fcd5fefc

    def update_control_proposed(self):
        """Proposed control method: optimize towards finding beacons based on current map and position"""
        # If no beacon data is available, explore randomly
        if len(self.map.beacon_positions) == 0:
            # Random exploration if no beacons detected yet
            angular_z = 0.2  # slow rotation
            linear_x = 0.1   # slow forward movement
            cmd = Twist()
            cmd.linear.x = linear_x
            cmd.angular.z = angular_z
            self.cmd_vel_pub.publish(cmd)
            return
            
        # Find the beacon with highest uncertainty (largest covariance determinant)
        beacon_uncertainties = [np.linalg.det(cov) for cov in self.map.beacon_covariances]
        target_idx = np.argmax(beacon_uncertainties)
        target_beacon = self.map.beacon_positions[target_idx]
        
        # Calculate vector from robot to target beacon (2D only, ignore orientation)
        delta_x = target_beacon[0] - self.position[0]
        delta_y = target_beacon[1] - self.position[1]
        distance = math.sqrt(delta_x**2 + delta_y**2)
        
        # For 2D robot without orientation, just move directly towards target
        # (we ignore orientation/theta since robot frame is aligned with world frame)
        
        # Simple proportional control for movement
        k_linear = 0.3
        linear_x = min(k_linear * distance, 0.2)
        
        # Direction control (choose positive or negative x based on target direction)
        if delta_x < 0:
            linear_x = -linear_x
            
        # Create and publish control command
        cmd = Twist()
        cmd.linear.x = linear_x
        cmd.linear.y = 0.0  # No sideways movement
        cmd.angular.z = 0.0  # No rotation for 2D robot
        self.cmd_vel_pub.publish(cmd)

    def publish_pose(self):
        """Publish the estimated pose"""
        msg = PoseStamped()
        msg.header.stamp = self.get_clock().now().to_msg()
        msg.header.frame_id = "map"
        
        # Position (2D)
        msg.pose.position.x = self.position[0]
        msg.pose.position.y = self.position[1]
        msg.pose.position.z = 0.0
        
        # Orientation - identity quaternion for 2D robot aligned with world frame
        msg.pose.orientation.x = 0.0
        msg.pose.orientation.y = 0.0
        msg.pose.orientation.z = 0.0
        msg.pose.orientation.w = 1.0  # Identity quaternion
        
        self.pose_pub.publish(msg)
        
        # Add to path for visualization
        self.path.header.stamp = self.get_clock().now().to_msg()
        self.path.poses.append(msg)
        if len(self.path.poses) > 1000:  # Limit path length
            self.path.poses.pop(0)

    def publish_map(self):
        """Publish occupancy grid"""
        self.get_logger().info("Publishing map")

        # Create occupancy grid message
        msg = OccupancyGrid()
        now = self.get_clock().now()
        msg.header.stamp = now.to_msg()
        msg.header.frame_id = "map"
        
<<<<<<< HEAD
        # Set complete metadata (matching buildmap.py approach)
        msg.info.map_load_time = now.to_msg()
=======
        # Set metadata
        msg.info.width = self.map.grid_width
        msg.info.height = self.map.grid_height
>>>>>>> fcd5fefc
        msg.info.resolution = self.map.grid_size
        
        # In occupancy grid, height is rows (y) and width is columns (x)
        height, width = self.map.log_odds_grid.shape
        msg.info.width = width
        msg.info.height = height
        
        # Set origin (position and orientation)
        msg.info.origin.position.x = self.map.map_origin[0]
        msg.info.origin.position.y = self.map.map_origin[1]
        msg.info.origin.position.z = 0.0
        msg.info.origin.orientation.w = 1.0

<<<<<<< HEAD
        # Convert log-odds to probability (0...1) following buildmap.py approach
        exp = np.exp(self.map.log_odds_grid)
        probability = exp / (1.0 + exp)
        
        # Convert probability to integers (0...100) and flatten in row-major order
        # Note: flatten() uses row-major (C-style) order by default
        occupancy = (100 * probability).astype(np.int8).flatten().tolist()
        msg.data = occupancy
=======
        # Clip log-odds values to prevent extreme probabilities
        clipped_grid = np.clip(self.map.log_odds_grid, -10.0, 10.0)        
        
        # Convert log-odds to probabilities (0-100)
        probs = 1.0 / (1.0 + np.exp(-clipped_grid))
        # Convert to standard OccupancyGrid format (0-100 for free-occupied, -1 for unknown)
        occupancy = np.round(probs * 99).astype(np.int8)
        
        # Flatten in row-major order (required by RViz)
        flat_occupancy = occupancy.flatten().tolist()
        msg.data = flat_occupancy
>>>>>>> fcd5fefc
        
        self.map_pub.publish(msg)
        self.get_logger().info(f"Published map: {width}x{height} cells")

    def publish_beacons(self):
        """Publish estimated beacon positions"""
        marker_array = MarkerArray()
        
        for i, (beacon_pos, beacon_cov) in enumerate(zip(self.map.beacon_positions, self.map.beacon_covariances)):
            marker = Marker()
            marker.header.frame_id = "map"
            marker.header.stamp = self.get_clock().now().to_msg()
            marker.ns = "beacons"
            marker.id = i
            marker.type = Marker.SPHERE
            marker.action = Marker.ADD
            
            # Position
            marker.pose.position.x = beacon_pos[0]
            marker.pose.position.y = beacon_pos[1]
            marker.pose.position.z = 0.0
            
            # Scale based on uncertainty
            uncertainty = np.sqrt(np.linalg.det(beacon_cov))
            scale = max(0.1, min(1.0, uncertainty))
            marker.scale.x = scale
            marker.scale.y = scale
            marker.scale.z = scale
            
            # Color (red, becoming more transparent with higher certainty)
            marker.color.r = 1.0
            marker.color.g = 0.0
            marker.color.b = 0.0
            marker.color.a = max(0.1, min(1.0, 1.0 - 0.9 * (1.0 - uncertainty)))
            
            marker_array.markers.append(marker)
            
        self.beacon_pub.publish(marker_array)

    def publish_path(self):
        """Publish robot path"""
        self.path_pub.publish(self.path)

<<<<<<< HEAD
    def add_debug_occupancy_data(self):
        """Add some debug occupancy data to visualize the map when no real data is available"""
        # Constants matching the buildmap.py example
        LFREE = -0.03
        LOCCUPIED = 0.3
        
        # Add a square pattern of occupied cells around the robot
        robot_x, robot_y = self.position[0], self.position[1]
        
        try:
            # Convert robot position to grid coordinates using the same approach as buildmap.py
            u = int((robot_x - self.map.map_origin[0]) / self.map.grid_size)
            v = int((robot_y - self.map.map_origin[1]) / self.map.grid_size)
            
            height, width = self.map.log_odds_grid.shape
            
            # Check if robot is within grid bounds
            if (0 <= u < width and 0 <= v < height):
                # Draw a "plus" pattern at the robot's position
                for i in range(-10, 11):
                    # Horizontal line
                    if 0 <= u + i < width:
                        self.map.log_odds_grid[v, u + i] += LOCCUPIED
                    # Vertical line
                    if 0 <= v + i < height:
                        self.map.log_odds_grid[v + i, u] += LOCCUPIED
                
                # Simulate some "rays" like a lidar would create
                for angle in range(0, 360, 30):  # Every 30 degrees
                    # Compute ray endpoint (scaled to appropriate length)
                    ray_length = 20  # cells
                    dx = ray_length * np.cos(np.radians(angle))
                    dy = ray_length * np.sin(np.radians(angle))
                    
                    end_u = int(u + dx)
                    end_v = int(v + dy)
                    
                    # Use our bresenham implementation to get points along the ray
                    ray_points = self.bresenham((u, v), (end_u, end_v))
                    
                    # Mark the ray as free space (excluding endpoint)
                    for i, (point_u, point_v) in enumerate(ray_points):
                        if 0 <= point_u < width and 0 <= point_v < height:
                            # Last point is occupied, all others are free
                            if i == len(ray_points) - 1:
                                self.map.log_odds_grid[point_v, point_u] += LOCCUPIED
                            else:
                                self.map.log_odds_grid[point_v, point_u] += LFREE
                
                self.get_logger().info(f"Added debug occupancy data at ({u}, {v})")
                
        except Exception as e:
            self.get_logger().error(f"Error adding debug occupancy data: {e}")
            
    def bresenham(self, start, end):
        """Return a list of all intermediate (integer) pixel coordinates from start to end
           Implementation based on buildmap.py example
        """
        # Extract the coordinates
        (xs, ys) = start
        (xe, ye) = end
=======

    def create_line(self, x0, y0, x1, y1):
        """Create a line of points using Bresenham's algorithm"""
        points = []
        dx = abs(x1 - x0)
        dy = abs(y1 - y0)
        sx = 1 if x0 < x1 else -1
        sy = 1 if y0 < y1 else -1
        err = dx - dy
>>>>>>> fcd5fefc
        
        # Move along ray (excluding endpoint).
        if (np.abs(xe-xs) >= np.abs(ye-ys)):
            # X-dominant
            points = []
            for u in range(int(xs), int(xe), 1 if xe > xs else -1):
                v = int(ys + (ye-ys)/(xe-xs) * (u+0.5-xs))
                points.append((u, v))
            return points
        else:
            # Y-dominant
            points = []
            for v in range(int(ys), int(ye), 1 if ye > ys else -1):
                u = int(xs + (xe-xs)/(ye-ys) * (v+0.5-ys))
                points.append((u, v))
            return points

def main(args=None):
    rclpy.init(args=args)
    node = SLAMNode()
    rclpy.spin(node)
    node.destroy_node()
    rclpy.shutdown()

if __name__ == "__main__":
    main()<|MERGE_RESOLUTION|>--- conflicted
+++ resolved
@@ -38,12 +38,10 @@
         self.debug_visualization = self.get_parameter('debug_visualization').value
         
         # Initialize Map and Localization
-        # Note: In Mapping class, the log_odds_grid shape should be (height, width)
-        # where height corresponds to y-dimension and width to x-dimension
         self.map = Mapping(
-            map_size=(map_size_x, map_size_y),  # In meters
-            map_origin=(map_origin_x, map_origin_y),  # In meters
-            grid_size=grid_size  # Size of each grid cell in meters
+            map_size=(map_size_x, map_size_y),
+            map_origin=(map_origin_x, map_origin_y),
+            grid_size=grid_size
         )
         
         # Initial position (x,y,0) - 2D position with z=0
@@ -102,18 +100,8 @@
     def lidar_callback(self, msg: PointCloud2):
         """Process LiDAR data"""
         try:
-            # Read points from the point cloud as (x, y, z) coordinates
             points = list(read_points(msg, field_names=("x", "y", "z")))
-            
-            # Convert to numpy arrays and store only the (x, y, z) coordinates relative to robot
-            # These are already in the robot's frame, so we don't need to transform them
             self.lidar_data = [np.array([p[0], p[1], p[2]]) for p in points]
-            
-            # Update the lidar range based on any min/max info available in the message
-            if hasattr(msg, 'range_min') and hasattr(msg, 'range_max'):
-                self.lidar_range = (msg.range_min, msg.range_max)
-                
-            self.get_logger().debug(f"Processed {len(self.lidar_data)} lidar points")
         except Exception as e:
             self.get_logger().error(f"Error processing lidar data: {e}")
 
@@ -131,52 +119,6 @@
 
     def slam_loop(self):
         """Main SLAM loop"""
-<<<<<<< HEAD
-        try:
-            # Localization
-            updated_position, updated_cov = self.localization.update_position(
-                self.control_input,
-                self.beacon_data,
-                self.map
-            )
-            
-            # Always set the orientation (theta) to 0 for 2D robot
-            updated_position[2] = 0.0
-            self.position = updated_position
-            self.position_cov = np.diag([updated_cov[0], updated_cov[1], 0.0])  # Zero variance for theta
-            
-            # Only update mapping if we have real data
-            if len(self.lidar_data) > 0 or len(self.beacon_data) > 0:
-                self.get_logger().info(f"Updating map with {len(self.lidar_data)} lidar points and {len(self.beacon_data)} beacon points")
-                
-                # Mapping
-                self.map.update(
-                    robot_pos=self.position,
-                    robot_cov=self.position_cov,
-                    lidar_data=self.lidar_data,
-                    lidar_range=self.lidar_range,
-                    beacon_data=self.beacon_data
-                )
-            # Add debug occupancy data if requested and we don't have real data
-            elif self.debug_visualization:
-                self.add_debug_occupancy_data()
-            
-            # Visualization
-            self.publish_pose()
-            self.publish_map()
-            self.publish_beacons()
-            self.publish_path()
-            
-            # Control update based on selected method
-            if self.use_proposed_control:
-                self.update_control_proposed()
-            else:
-                # Using existing teleop code (no changes needed as it comes from /cmd_vel)
-                pass
-                
-        except Exception as e:
-            self.get_logger().error(f"Error in SLAM loop: {e}")
-=======
         # Localization
         updated_position, updated_cov = self.localization.update_position(
             self.control_input,
@@ -209,7 +151,6 @@
         # else:
         #     # Using existing teleop code (no changes needed as it comes from /cmd_vel)
         #     pass
->>>>>>> fcd5fefc
 
     def update_control_proposed(self):
         """Proposed control method: optimize towards finding beacons based on current map and position"""
@@ -283,24 +224,13 @@
 
         # Create occupancy grid message
         msg = OccupancyGrid()
-        now = self.get_clock().now()
-        msg.header.stamp = now.to_msg()
+        msg.header.stamp = self.get_clock().now().to_msg()
         msg.header.frame_id = "map"
         
-<<<<<<< HEAD
-        # Set complete metadata (matching buildmap.py approach)
-        msg.info.map_load_time = now.to_msg()
-=======
         # Set metadata
         msg.info.width = self.map.grid_width
         msg.info.height = self.map.grid_height
->>>>>>> fcd5fefc
         msg.info.resolution = self.map.grid_size
-        
-        # In occupancy grid, height is rows (y) and width is columns (x)
-        height, width = self.map.log_odds_grid.shape
-        msg.info.width = width
-        msg.info.height = height
         
         # Set origin (position and orientation)
         msg.info.origin.position.x = self.map.map_origin[0]
@@ -308,16 +238,6 @@
         msg.info.origin.position.z = 0.0
         msg.info.origin.orientation.w = 1.0
 
-<<<<<<< HEAD
-        # Convert log-odds to probability (0...1) following buildmap.py approach
-        exp = np.exp(self.map.log_odds_grid)
-        probability = exp / (1.0 + exp)
-        
-        # Convert probability to integers (0...100) and flatten in row-major order
-        # Note: flatten() uses row-major (C-style) order by default
-        occupancy = (100 * probability).astype(np.int8).flatten().tolist()
-        msg.data = occupancy
-=======
         # Clip log-odds values to prevent extreme probabilities
         clipped_grid = np.clip(self.map.log_odds_grid, -10.0, 10.0)        
         
@@ -329,10 +249,8 @@
         # Flatten in row-major order (required by RViz)
         flat_occupancy = occupancy.flatten().tolist()
         msg.data = flat_occupancy
->>>>>>> fcd5fefc
         
         self.map_pub.publish(msg)
-        self.get_logger().info(f"Published map: {width}x{height} cells")
 
     def publish_beacons(self):
         """Publish estimated beacon positions"""
@@ -373,69 +291,6 @@
         """Publish robot path"""
         self.path_pub.publish(self.path)
 
-<<<<<<< HEAD
-    def add_debug_occupancy_data(self):
-        """Add some debug occupancy data to visualize the map when no real data is available"""
-        # Constants matching the buildmap.py example
-        LFREE = -0.03
-        LOCCUPIED = 0.3
-        
-        # Add a square pattern of occupied cells around the robot
-        robot_x, robot_y = self.position[0], self.position[1]
-        
-        try:
-            # Convert robot position to grid coordinates using the same approach as buildmap.py
-            u = int((robot_x - self.map.map_origin[0]) / self.map.grid_size)
-            v = int((robot_y - self.map.map_origin[1]) / self.map.grid_size)
-            
-            height, width = self.map.log_odds_grid.shape
-            
-            # Check if robot is within grid bounds
-            if (0 <= u < width and 0 <= v < height):
-                # Draw a "plus" pattern at the robot's position
-                for i in range(-10, 11):
-                    # Horizontal line
-                    if 0 <= u + i < width:
-                        self.map.log_odds_grid[v, u + i] += LOCCUPIED
-                    # Vertical line
-                    if 0 <= v + i < height:
-                        self.map.log_odds_grid[v + i, u] += LOCCUPIED
-                
-                # Simulate some "rays" like a lidar would create
-                for angle in range(0, 360, 30):  # Every 30 degrees
-                    # Compute ray endpoint (scaled to appropriate length)
-                    ray_length = 20  # cells
-                    dx = ray_length * np.cos(np.radians(angle))
-                    dy = ray_length * np.sin(np.radians(angle))
-                    
-                    end_u = int(u + dx)
-                    end_v = int(v + dy)
-                    
-                    # Use our bresenham implementation to get points along the ray
-                    ray_points = self.bresenham((u, v), (end_u, end_v))
-                    
-                    # Mark the ray as free space (excluding endpoint)
-                    for i, (point_u, point_v) in enumerate(ray_points):
-                        if 0 <= point_u < width and 0 <= point_v < height:
-                            # Last point is occupied, all others are free
-                            if i == len(ray_points) - 1:
-                                self.map.log_odds_grid[point_v, point_u] += LOCCUPIED
-                            else:
-                                self.map.log_odds_grid[point_v, point_u] += LFREE
-                
-                self.get_logger().info(f"Added debug occupancy data at ({u}, {v})")
-                
-        except Exception as e:
-            self.get_logger().error(f"Error adding debug occupancy data: {e}")
-            
-    def bresenham(self, start, end):
-        """Return a list of all intermediate (integer) pixel coordinates from start to end
-           Implementation based on buildmap.py example
-        """
-        # Extract the coordinates
-        (xs, ys) = start
-        (xe, ye) = end
-=======
 
     def create_line(self, x0, y0, x1, y1):
         """Create a line of points using Bresenham's algorithm"""
@@ -445,23 +300,20 @@
         sx = 1 if x0 < x1 else -1
         sy = 1 if y0 < y1 else -1
         err = dx - dy
->>>>>>> fcd5fefc
-        
-        # Move along ray (excluding endpoint).
-        if (np.abs(xe-xs) >= np.abs(ye-ys)):
-            # X-dominant
-            points = []
-            for u in range(int(xs), int(xe), 1 if xe > xs else -1):
-                v = int(ys + (ye-ys)/(xe-xs) * (u+0.5-xs))
-                points.append((u, v))
-            return points
-        else:
-            # Y-dominant
-            points = []
-            for v in range(int(ys), int(ye), 1 if ye > ys else -1):
-                u = int(xs + (xe-xs)/(ye-ys) * (v+0.5-ys))
-                points.append((u, v))
-            return points
+        
+        while True:
+            points.append((x0, y0))
+            if x0 == x1 and y0 == y1:
+                break
+            e2 = 2 * err
+            if e2 > -dy:
+                err -= dy
+                x0 += sx
+            if e2 < dx:
+                err += dx
+                y0 += sy
+                
+        return points
 
 def main(args=None):
     rclpy.init(args=args)
