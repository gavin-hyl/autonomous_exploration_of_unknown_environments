# slam_node.py
import rclpy
from rclpy.node import Node
from sensor_msgs.msg import PointCloud2
from geometry_msgs.msg import PoseStamped, Vector3, Twist
from nav_msgs.msg import OccupancyGrid, Path, MapMetaData
from visualization_msgs.msg import Marker, MarkerArray
from multi_slam.Localization import Localization
from multi_slam.Mapping import Mapping
import numpy as np
from sensor_msgs_py import point_cloud2
from sensor_msgs_py.point_cloud2 import read_points
import math
import time
from std_msgs.msg import Float32, Bool


class SLAMNode(Node):
    def __init__(self):
        super().__init__("slam_node")
        
        # Parameters
        self.declare_parameter('map_size_x', 100.0)
        self.declare_parameter('map_size_y', 100.0)
        self.declare_parameter('map_origin_x', -50.0)
        self.declare_parameter('map_origin_y', -50.0)
        self.declare_parameter('grid_size', 0.1)
        self.declare_parameter('num_particles', 1000)
        self.declare_parameter('position_std_dev', 0.1)
        
        # Get parameters
        map_size_x = self.get_parameter('map_size_x').value
        map_size_y = self.get_parameter('map_size_y').value
        map_origin_x = self.get_parameter('map_origin_x').value
        map_origin_y = self.get_parameter('map_origin_y').value
        grid_size = self.get_parameter('grid_size').value
        num_particles = self.get_parameter('num_particles').value
        position_std_dev = self.get_parameter('position_std_dev').value
        
        # Initialize Map and Localization
        self.map = Mapping(
            map_size=(map_size_x, map_size_y),
            map_origin=(map_origin_x, map_origin_y),
            grid_size=grid_size
        )
        
        # Initial position (x,y,0) - 2D position with z=0
        initial_position = np.array([0.0, 0.0, 0.0])
        self.position = initial_position
        self.position_cov = np.eye(3) * 0.1  # Initial covariance
        
        # Update rate
        self.dt = 0.02
        
        # Initialize Localization
        self.localization = Localization(
            initial_location=initial_position, 
            std_dev_noise=position_std_dev,
            num_particles=num_particles,
            dt=self.dt
        )
        
        # Lidar range
        self.lidar_range = (0.1, 10.0)  # min and max range in meters
        
        # Current data
        self.lidar_data = []
        self.beacon_data = []
        self.control_input = np.zeros(3)  # vx, vy, 0

        # Subscribers
        self.create_subscription(
            PointCloud2, "/lidar", self.lidar_callback, 10
        )
        self.create_subscription(
            PointCloud2, "/beacon", self.beacon_callback, 10
        )
        self.create_subscription(
            Vector3, "/control_signal", self.control_callback, 10
        )

<<<<<<< HEAD

        self.create_subscription(
            PointCloud2, "/particles_pred", self.particles_pred_callback, 10
        )
        self.particles_pub = self.create_publisher(PointCloud2, "particles", 10)

        ### ================================
=======
>>>>>>> 8f319d18
        self.create_subscription(
            Vector3, "/pos_hat_new", self.pos_hat_new_callback, 10
        )

        
        self.pos_hat_pub = self.create_publisher(Vector3, "/pos_hat", 10)
        self.slam_done_pub = self.create_publisher(Bool, "/slam_done", 10)
        self.sim_done_sub = self.create_subscription(Bool, "/sim_done", self.sim_done_cb, 10)
        self.sim_done = True


        # Publishers
        self.pose_pub = self.create_publisher(Marker, "/pos_hat_viz", 10)
        self.map_pub = self.create_publisher(OccupancyGrid, "/occupancy_grid", 10)
        self.beacon_pub = self.create_publisher(MarkerArray, "/estimated_beacons", 10)
        # Publisher for control commands (when using proposed control method)
        self.cmd_vel_pub = self.create_publisher(Vector3, "/control_signal", 10)
        
        # Timer for SLAM main loop
        self.pos_hat_new = np.array([0.0, 0.0, 0.0])

        self.create_timer(1, self.publish_viz)



    def sim_done_cb(self, msg: Bool):
        # Localization
<<<<<<< HEAD
        particles, cov = self.localization.update_position(
            self.beacon_data,
            self.map
        )

        pos_hat_new = np.average(particles, axis=0)
        pos_hat_new[2] = 0.0

        self.pos_hat_new = pos_hat_new
        self.position = self.pos_hat_new
        # self.position = updated_position
        self.position_cov = cov
        
        pos_hat_msg = Vector3()
        pos_hat_msg.x = self.position[0]
        pos_hat_msg.y = self.position[1]
        pos_hat_msg.z = self.position[2]
        self.pos_hat_pub.publish(pos_hat_msg)
        
        self.map.update(
            robot_pos=self.position,
            robot_cov=self.position_cov,
            lidar_data=self.lidar_data,
            lidar_range=self.lidar_range,
            beacon_data=self.beacon_data
        )

        self.publish_pos()
        self.publish_map()
        self.publish_beacons()
        self.publish_particles()
=======
        # updated_position, updated_cov = self.localization.update_position(
        #     self.pos_hat_new,
        #     self.beacon_data,
        #     self.map
        # )
        
        # updated_position[2] = 0.0
        self.position = self.pos_hat_new
        # self.position = updated_position
        # self.position_cov = updated_cov
        
        # pos_hat_msg = Vector3()
        # pos_hat_msg.x = self.position[0]
        # pos_hat_msg.y = self.position[1]
        # pos_hat_msg.z = self.position[2]
        # self.pos_hat_pub.publish(pos_hat_msg)
        
        # self.map.update(
        #     robot_pos=self.position,
        #     robot_cov=self.position_cov,
        #     lidar_data=self.lidar_data,
        #     lidar_range=self.lidar_range,
        #     beacon_data=self.beacon_data
        # )
>>>>>>> 8f319d18

        self.slam_done_pub.publish(Bool(data=True))

    def particles_callback(self, msg: PointCloud2):
        """Process particles"""
        points = list(read_points(msg, field_names=("x", "y", "z")))
        self.particles = np.array([np.array([p[0], p[1], p[2]]) for p in points])

    def publish_viz(self):
        self.publish_pos_viz()
        self.publish_map_viz()
        self.publish_beacons_viz()


    def lidar_callback(self, msg: PointCloud2):
        """Process LiDAR data"""
        points = list(read_points(msg, field_names=("x", "y", "z")))
        self.lidar_data = [np.array([p[0], p[1], p[2]]) for p in points]

    def beacon_callback(self, msg: PointCloud2):
        """Process beacon data"""
        points = list(read_points(msg, field_names=("x", "y", "z")))
        self.beacon_data = [np.array([p[0], p[1], p[2]]) for p in points]

    def particles_pred_callback(self, msg: PointCloud2):
        """Process particles predicted"""
        points = list(read_points(msg, field_names=("x", "y", "z")))
        self.localization.particles = [np.array([p[0], p[1], p[2]]) for p in points]

    def control_callback(self, msg: Vector3):
        """Process control input"""
        self.control_input = np.array([msg.x, msg.y, msg.z])

    def pos_hat_new_callback(self, msg: Vector3):
        """Process updated position"""
        self.pos_hat_new = np.array([msg.x, msg.y, msg.z])

    def publish_particles(self):
        """Publish particles"""
        particles = self.localization.particles

        header = Header()
        header.stamp = self.get_clock().now().to_msg()
        header.frame_id = "particles"
        particles_msg = point_cloud2.create_cloud_xyz32(header, particles)
        self.particles_pub.publish(particles_msg)

    def publish_pos_viz(self):
        """Publish the estimated pose"""
        marker = Marker()
        marker.header.frame_id = "map"
        marker.header.stamp = self.get_clock().now().to_msg()
        marker.ns = "pos_hat_viz"
        marker.id = 0
        marker.type = Marker.SPHERE
        marker.action = Marker.ADD

        # Position
        marker.pose.position.x = self.position[0]
        marker.pose.position.y = self.position[1]
        marker.pose.position.z = 0.0
        
        # Scale
        marker.scale.x = 0.3
        marker.scale.y = 0.3
        marker.scale.z = 0.3
        
        # Color
        marker.color.r = 1.0
        marker.color.g = 0.0
        marker.color.b = 0.0
        marker.color.a = 1.0
        
        self.pose_pub.publish(marker)

    def publish_map_viz(self):
        """Publish occupancy grid"""
        # Create occupancy grid message
        msg = OccupancyGrid()
        msg.header.stamp = self.get_clock().now().to_msg()
        msg.header.frame_id = "map"
        msg.info.map_load_time = self.get_clock().now().to_msg()
        msg.info.resolution = self.map.grid_size
        msg.info.width = self.map.grid_width
        msg.info.height = self.map.grid_height
        
        # Set origin (position and orientation)
        msg.info.origin.position.x = self.map.map_origin[0]
        msg.info.origin.position.y = self.map.map_origin[1]
        
        # Convert log-odds to probabilities (0-100)
        probs = 1.0 / (1.0 + np.exp(-self.map.log_odds_grid))
        msg.data = (probs * 100).astype(int).flatten().tolist()
        
        self.map_pub.publish(msg)


    def publish_beacons_viz(self):
        """Publish estimated beacon positions"""
        marker_array = MarkerArray()
        
        for i, (beacon_pos, beacon_cov) in enumerate(zip(self.map.beacon_positions, self.map.beacon_covariances)):
            marker = Marker()
            marker.header.frame_id = "map"
            marker.header.stamp = self.get_clock().now().to_msg()
            marker.ns = "beacons"
            marker.id = i
            marker.type = Marker.SPHERE
            marker.action = Marker.ADD
            
            # Position
            marker.pose.position.x = beacon_pos[0]
            marker.pose.position.y = beacon_pos[1]
            marker.pose.position.z = 0.0
            
            # Scale based on uncertainty
            uncertainty = np.sqrt(np.linalg.det(beacon_cov))
            scale = max(0.1, min(1.0, uncertainty))
            marker.scale.x = scale
            marker.scale.y = scale
            marker.scale.z = scale
            
            # Color (red, becoming more transparent with higher certainty)
            marker.color.r = 1.0
            marker.color.g = 0.0
            marker.color.b = 0.0
            marker.color.a = max(0.1, min(1.0, 1.0 - 0.9 * (1.0 - uncertainty)))
            
            marker_array.markers.append(marker)
            
        self.beacon_pub.publish(marker_array)


def main(args=None):
    rclpy.init(args=args)
    node = SLAMNode()
    rclpy.spin(node)
    node.destroy_node()
    rclpy.shutdown()

if __name__ == "__main__":
    main()<|MERGE_RESOLUTION|>--- conflicted
+++ resolved
@@ -79,7 +79,6 @@
             Vector3, "/control_signal", self.control_callback, 10
         )
 
-<<<<<<< HEAD
 
         self.create_subscription(
             PointCloud2, "/particles_pred", self.particles_pred_callback, 10
@@ -87,8 +86,6 @@
         self.particles_pub = self.create_publisher(PointCloud2, "particles", 10)
 
         ### ================================
-=======
->>>>>>> 8f319d18
         self.create_subscription(
             Vector3, "/pos_hat_new", self.pos_hat_new_callback, 10
         )
@@ -116,7 +113,6 @@
 
     def sim_done_cb(self, msg: Bool):
         # Localization
-<<<<<<< HEAD
         particles, cov = self.localization.update_position(
             self.beacon_data,
             self.map
@@ -130,11 +126,11 @@
         # self.position = updated_position
         self.position_cov = cov
         
-        pos_hat_msg = Vector3()
-        pos_hat_msg.x = self.position[0]
-        pos_hat_msg.y = self.position[1]
-        pos_hat_msg.z = self.position[2]
-        self.pos_hat_pub.publish(pos_hat_msg)
+        # pos_hat_msg = Vector3()
+        # pos_hat_msg.x = self.position[0]
+        # pos_hat_msg.y = self.position[1]
+        # pos_hat_msg.z = self.position[2]
+        # self.pos_hat_pub.publish(pos_hat_msg)
         
         self.map.update(
             robot_pos=self.position,
@@ -148,32 +144,6 @@
         self.publish_map()
         self.publish_beacons()
         self.publish_particles()
-=======
-        # updated_position, updated_cov = self.localization.update_position(
-        #     self.pos_hat_new,
-        #     self.beacon_data,
-        #     self.map
-        # )
-        
-        # updated_position[2] = 0.0
-        self.position = self.pos_hat_new
-        # self.position = updated_position
-        # self.position_cov = updated_cov
-        
-        # pos_hat_msg = Vector3()
-        # pos_hat_msg.x = self.position[0]
-        # pos_hat_msg.y = self.position[1]
-        # pos_hat_msg.z = self.position[2]
-        # self.pos_hat_pub.publish(pos_hat_msg)
-        
-        # self.map.update(
-        #     robot_pos=self.position,
-        #     robot_cov=self.position_cov,
-        #     lidar_data=self.lidar_data,
-        #     lidar_range=self.lidar_range,
-        #     beacon_data=self.beacon_data
-        # )
->>>>>>> 8f319d18
 
         self.slam_done_pub.publish(Bool(data=True))
 
