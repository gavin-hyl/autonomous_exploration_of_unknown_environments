# slam_node.py
import rclpy
from rclpy.node import Node
from sensor_msgs.msg import PointCloud2
from geometry_msgs.msg import PoseStamped, Vector3, Twist
from nav_msgs.msg import OccupancyGrid, Path, MapMetaData
from visualization_msgs.msg import Marker, MarkerArray
from multi_slam.Map import Map
from multi_slam.Localization import Localization
from multi_slam.Mapping import Mapping
import numpy as np
from scipy.linalg import expm
from sensor_msgs_py.point_cloud2 import read_points
import math
from std_msgs.msg import Float32MultiArray

class SLAMNode(Node):
    def __init__(self):
        super().__init__("slam_node")
        
        # Parameters
        self.declare_parameter('map_size_x', 100.0)
        self.declare_parameter('map_size_y', 100.0)
        self.declare_parameter('map_origin_x', -50.0)
        self.declare_parameter('map_origin_y', -50.0)
        self.declare_parameter('grid_size', 0.1)
        self.declare_parameter('num_particles', 10)
        self.declare_parameter('position_std_dev', 0.1)
        self.declare_parameter('use_proposed_control', True)  # Flag to switch between control methods
        self.declare_parameter('debug_visualization', True)   # Flag to enable debug visualization
        
        # Get parameters
        map_size_x = self.get_parameter('map_size_x').value
        map_size_y = self.get_parameter('map_size_y').value
        map_origin_x = self.get_parameter('map_origin_x').value
        map_origin_y = self.get_parameter('map_origin_y').value
        grid_size = self.get_parameter('grid_size').value
        num_particles = self.get_parameter('num_particles').value
        position_std_dev = self.get_parameter('position_std_dev').value
        self.use_proposed_control = self.get_parameter('use_proposed_control').value
        self.debug_visualization = self.get_parameter('debug_visualization').value
        
        # Initialize Map and Localization
        self.map = Mapping(
            map_size=(map_size_x, map_size_y),
            map_origin=(map_origin_x, map_origin_y),
            grid_size=grid_size
        )
        
        # Initial position (x,y,0) - 2D position with z=0
        initial_position = np.array([0.0, 0.0, 0.0])
        self.position = initial_position
        self.position_cov = np.eye(3) * 0.1  # Initial covariance
        
        # Update rate
        self.dt = 0.1
        
        # Initialize Localization
        self.localization = Localization(
            initial_location=initial_position, 
            std_dev_noise=position_std_dev,
            num_particles=num_particles,
            dt=self.dt
        )
        
        # Lidar range
        self.lidar_range = (0.1, 10.0)  # min and max range in meters
        
        # Current data
        self.lidar_data = []
        self.beacon_data = []
        self.control_input = np.zeros(3)  # vx, vy, 0

        # Subscribers
        self.create_subscription(
            PointCloud2, "/lidar", self.lidar_callback, 10
        )
        self.create_subscription(
            PointCloud2, "/beacon", self.beacon_callback, 10
        )
        self.create_subscription(
            Twist, "/cmd_vel", self.control_callback, 10
        )
        
        # Publishers
        self.pose_pub = self.create_publisher(PoseStamped, "/estimated_pose", 10)
        self.map_pub = self.create_publisher(OccupancyGrid, "/occupancy_grid", 10)
        self.beacon_pub = self.create_publisher(MarkerArray, "/estimated_beacons", 10)
        self.path_pub = self.create_publisher(Path, "/robot_path", 10)
        
        # Publisher for control commands (when using proposed control method)
        self.cmd_vel_pub = self.create_publisher(Twist, "/cmd_vel", 10)
        
        # Timer for SLAM main loop
        self.create_timer(self.dt, self.slam_loop)
        
        # Path for visualization
        self.path = Path()
        self.path.header.frame_id = "map"
        
        self.get_logger().info("SLAM Node initialized")

    def lidar_callback(self, msg: PointCloud2):
        """Process LiDAR data"""
        try:
            points = list(read_points(msg, field_names=("x", "y", "z")))
            self.lidar_data = [np.array([p[0], p[1], p[2]]) for p in points]
        except Exception as e:
            self.get_logger().error(f"Error processing lidar data: {e}")

    def beacon_callback(self, msg: PointCloud2):
        """Process beacon data"""
        try:
            points = list(read_points(msg, field_names=("x", "y", "z")))
            self.beacon_data = [np.array([p[0], p[1], p[2]]) for p in points]
        except Exception as e:
            self.get_logger().error(f"Error processing beacon data: {e}")

    def control_callback(self, msg: Twist):
        """Process control input"""
        self.control_input = np.array([msg.linear.x, msg.linear.y, msg.linear.z])

    def slam_loop(self):
        """Main SLAM loop"""
<<<<<<< HEAD
        # Localization
        updated_position, updated_cov = self.localization.update_position(
            self.control_input,
            self.beacon_data,
            self.map
        )
        self.get_logger().info("SLAM loop")
        
        updated_position[2] = 0.0
        self.position = updated_position
        self.position_cov = updated_cov
        
        # Mapping
        # self.map.update(
        #     robot_pos=self.position,
        #     robot_cov=self.position_cov,
        #     lidar_data=self.lidar_data,
        #     lidar_range=self.lidar_range,
        #     beacon_data=self.beacon_data
        # )
        
        # Visualization
        # self.publish_pose()
        self.publish_map()
        # self.publish_beacons()
        # self.publish_path()
        
        # # Control update based on selected method
        # if self.use_proposed_control:
        #     self.update_control_proposed()
        # else:
        #     # Using existing teleop code (no changes needed as it comes from /cmd_vel)
        #     pass
=======
        try:
            # Localization
            updated_position, updated_cov = self.localization.update_position(
                self.control_input,
                self.beacon_data,
                self.map
            )
            
            # Always set the orientation (theta) to 0 for 2D robot
            updated_position[2] = 0.0
            self.position = updated_position
            self.position_cov = np.diag([updated_cov[0], updated_cov[1], 0.0])  # Zero variance for theta
            
            # Mapping
            self.map.update(
                robot_pos=self.position,
                robot_cov=self.position_cov,
                lidar_data=self.lidar_data,
                lidar_range=self.lidar_range,
                beacon_data=self.beacon_data
            )
            
            # Add debug occupancy data if we don't have real data
            if self.debug_visualization and len(self.lidar_data) == 0:
                self.add_debug_occupancy_data()
            
            # Visualization
            self.publish_pose()
            self.publish_map()
            self.publish_beacons()
            self.publish_path()
            
            # Control update based on selected method
            if self.use_proposed_control:
                self.update_control_proposed()
            else:
                # Using existing teleop code (no changes needed as it comes from /cmd_vel)
                pass
                
        except Exception as e:
            self.get_logger().error(f"Error in SLAM loop: {e}")
>>>>>>> 3c30a36a

    def update_control_proposed(self):
        """Proposed control method: optimize towards finding beacons based on current map and position"""
        # If no beacon data is available, explore randomly
        if len(self.map.beacon_positions) == 0:
            # Random exploration if no beacons detected yet
            angular_z = 0.2  # slow rotation
            linear_x = 0.1   # slow forward movement
            cmd = Twist()
            cmd.linear.x = linear_x
            cmd.angular.z = angular_z
            self.cmd_vel_pub.publish(cmd)
            return
            
        # Find the beacon with highest uncertainty (largest covariance determinant)
        beacon_uncertainties = [np.linalg.det(cov) for cov in self.map.beacon_covariances]
        target_idx = np.argmax(beacon_uncertainties)
        target_beacon = self.map.beacon_positions[target_idx]
        
        # Calculate vector from robot to target beacon (2D only, ignore orientation)
        delta_x = target_beacon[0] - self.position[0]
        delta_y = target_beacon[1] - self.position[1]
        distance = math.sqrt(delta_x**2 + delta_y**2)
        
        # For 2D robot without orientation, just move directly towards target
        # (we ignore orientation/theta since robot frame is aligned with world frame)
        
        # Simple proportional control for movement
        k_linear = 0.3
        linear_x = min(k_linear * distance, 0.2)
        
        # Direction control (choose positive or negative x based on target direction)
        if delta_x < 0:
            linear_x = -linear_x
            
        # Create and publish control command
        cmd = Twist()
        cmd.linear.x = linear_x
        cmd.linear.y = 0.0  # No sideways movement
        cmd.angular.z = 0.0  # No rotation for 2D robot
        self.cmd_vel_pub.publish(cmd)

    def publish_pose(self):
        """Publish the estimated pose"""
        msg = PoseStamped()
        msg.header.stamp = self.get_clock().now().to_msg()
        msg.header.frame_id = "map"
        
        # Position (2D)
        msg.pose.position.x = self.position[0]
        msg.pose.position.y = self.position[1]
        msg.pose.position.z = 0.0
        
        # Orientation - identity quaternion for 2D robot aligned with world frame
        msg.pose.orientation.x = 0.0
        msg.pose.orientation.y = 0.0
        msg.pose.orientation.z = 0.0
        msg.pose.orientation.w = 1.0  # Identity quaternion
        
        self.pose_pub.publish(msg)
        
        # Add to path for visualization
        self.path.header.stamp = self.get_clock().now().to_msg()
        self.path.poses.append(msg)
        if len(self.path.poses) > 1000:  # Limit path length
            self.path.poses.pop(0)

    def publish_map(self):
        """Publish occupancy grid"""
        self.get_logger().info("Publishing map")

        # Create occupancy grid message
        msg = OccupancyGrid()
        msg.header.stamp = self.get_clock().now().to_msg()
        msg.header.frame_id = "map"
        
        # Set metadata
        msg.info.width = self.map.log_odds_grid.shape[1]
        msg.info.height = self.map.log_odds_grid.shape[0]
        msg.info.resolution = self.map.grid_size
        
<<<<<<< HEAD
        # Set origin (position and orientation)
        msg.info.origin.position.x = self.map.map_origin[0]
        msg.info.origin.position.y = self.map.map_origin[1]
        msg.info.origin.position.z = 0.0
        msg.info.origin.orientation.w = 1.0

        clipped_grid = np.clip(self.map.log_odds_grid, -10.0, 10.0)        
        probs = 1.0 / (1.0 + np.exp(-clipped_grid))
        occupancy = (probs * 100).astype(np.int8)
        msg.data = occupancy.flatten().tolist()
=======
        # Make sure the width and height are correct
        # In ROS, width is along x-axis, height is along y-axis
        height, width = self.map.log_odds_grid.shape  # numpy arrays are (row, col) = (y, x)
        msg.info.width = width
        msg.info.height = height
        
        # Set the origin of the map
        msg.info.origin.position.x = self.map.map_origin[0]
        msg.info.origin.position.y = self.map.map_origin[1]
        msg.info.origin.position.z = 0.0
        
        # Set the orientation of the map (identity quaternion)
        msg.info.origin.orientation.w = 1.0
        
        # Convert log-odds to occupancy values [0, 100]
        # -1 is unknown, 0 is free, 100 is occupied
        
        # Use vectorized operations for better performance
        log_odds = self.map.log_odds_grid
        
        # Apply threshold to avoid extreme values
        log_odds = np.clip(log_odds, -10.0, 10.0)
        
        # Convert log-odds to probabilities [0, 1]
        probs = 1.0 / (1.0 + np.exp(-log_odds))
        
        # Convert probabilities to occupancy values [0, 100]
        grid_prob = np.int8(probs * 100)
        
        # We need to transpose the array to match ROS's coordinate system
        # In ROS, the occupancy grid is stored in row-major order, where rows are along the y-axis
        # and columns are along the x-axis
        grid_prob_transposed = np.transpose(grid_prob)
        
        # Flatten the transposed array
        msg.data = grid_prob_transposed.flatten().tolist()
        
        # Debug output
        self.get_logger().debug(f"Publishing map: width={width}, height={height}, origin={self.map.map_origin}")
        self.get_logger().debug(f"Map value range: min={np.min(grid_prob)}, max={np.max(grid_prob)}")
        
        # Publish the message
>>>>>>> 3c30a36a
        self.map_pub.publish(msg)

    def publish_beacons(self):
        """Publish estimated beacon positions"""
        marker_array = MarkerArray()
        
        for i, (beacon_pos, beacon_cov) in enumerate(zip(self.map.beacon_positions, self.map.beacon_covariances)):
            marker = Marker()
            marker.header.frame_id = "map"
            marker.header.stamp = self.get_clock().now().to_msg()
            marker.ns = "beacons"
            marker.id = i
            marker.type = Marker.SPHERE
            marker.action = Marker.ADD
            
            # Position
            marker.pose.position.x = beacon_pos[0]
            marker.pose.position.y = beacon_pos[1]
            marker.pose.position.z = 0.0
            
            # Scale based on uncertainty
            uncertainty = np.sqrt(np.linalg.det(beacon_cov))
            scale = max(0.1, min(1.0, uncertainty))
            marker.scale.x = scale
            marker.scale.y = scale
            marker.scale.z = scale
            
            # Color (red, becoming more transparent with higher certainty)
            marker.color.r = 1.0
            marker.color.g = 0.0
            marker.color.b = 0.0
            marker.color.a = max(0.1, min(1.0, 1.0 - 0.9 * (1.0 - uncertainty)))
            
            marker_array.markers.append(marker)
            
        self.beacon_pub.publish(marker_array)

    def publish_path(self):
        """Publish robot path"""
        self.path_pub.publish(self.path)

    def add_debug_occupancy_data(self):
        """Add some debug occupancy data to visualize the map when no real data is available"""
        # Add a square pattern of occupied cells around the robot
        robot_x, robot_y = self.position[0], self.position[1]
        
        try:
            # Convert robot position to grid coordinates
            grid_x, grid_y = int((robot_x - self.map.map_origin[0]) / self.map.grid_size), int((robot_y - self.map.map_origin[1]) / self.map.grid_size)
            
            # Check if robot is within grid bounds
            if (0 <= grid_x < self.map.log_odds_grid.shape[0] and 
                0 <= grid_y < self.map.log_odds_grid.shape[1]):
                
                # Create a square pattern
                size = 10
                for i in range(-size, size+1):
                    for j in range(-size, size+1):
                        # Only set the border of the square
                        if (abs(i) == size or abs(j) == size):
                            # Check if within grid bounds
                            if (0 <= grid_x + i < self.map.log_odds_grid.shape[0] and 
                                0 <= grid_y + j < self.map.log_odds_grid.shape[1]):
                                # Increase log-odds for occupied cells
                                self.map.log_odds_grid[grid_x + i, grid_y + j] += 1.0
                                
                # Create some radial lines for visualization
                for angle in range(0, 360, 45):
                    radius = 15
                    dx = int(radius * math.cos(math.radians(angle)))
                    dy = int(radius * math.sin(math.radians(angle)))
                    
                    # Draw line from robot to endpoint
                    line_points = self.create_line(grid_x, grid_y, grid_x + dx, grid_y + dy)
                    for point in line_points:
                        px, py = point
                        if (0 <= px < self.map.log_odds_grid.shape[0] and 
                            0 <= py < self.map.log_odds_grid.shape[1]):
                            self.map.log_odds_grid[px, py] += 1.0
                
                # Also create a small pattern at the origin (0,0) for reference
                origin_x, origin_y = int(-self.map.map_origin[0] / self.map.grid_size), int(-self.map.map_origin[1] / self.map.grid_size)
                if (0 <= origin_x < self.map.log_odds_grid.shape[0] and 
                    0 <= origin_y < self.map.log_odds_grid.shape[1]):
                    
                    # Create a cross at the origin
                    for i in range(-5, 6):
                        if (0 <= origin_x + i < self.map.log_odds_grid.shape[0]):
                            self.map.log_odds_grid[origin_x + i, origin_y] += 1.0
                        if (0 <= origin_y + i < self.map.log_odds_grid.shape[1]):
                            self.map.log_odds_grid[origin_x, origin_y + i] += 1.0
                
                # Log debug info
                self.get_logger().debug(f"Added debug occupancy data at grid coordinates ({grid_x}, {grid_y})")
                self.get_logger().debug(f"Origin at grid coordinates ({origin_x}, {origin_y})")
        
        except Exception as e:
            self.get_logger().error(f"Error adding debug occupancy data: {e}")

    def create_line(self, x0, y0, x1, y1):
        """Create a line of points using Bresenham's algorithm"""
        points = []
        dx = abs(x1 - x0)
        dy = abs(y1 - y0)
        sx = 1 if x0 < x1 else -1
        sy = 1 if y0 < y1 else -1
        err = dx - dy
        
        while True:
            points.append((x0, y0))
            if x0 == x1 and y0 == y1:
                break
            e2 = 2 * err
            if e2 > -dy:
                err -= dy
                x0 += sx
            if e2 < dx:
                err += dx
                y0 += sy
                
        return points

def main(args=None):
    rclpy.init(args=args)
    node = SLAMNode()
    rclpy.spin(node)
    node.destroy_node()
    rclpy.shutdown()

if __name__ == "__main__":
    main()<|MERGE_RESOLUTION|>--- conflicted
+++ resolved
@@ -5,14 +5,11 @@
 from geometry_msgs.msg import PoseStamped, Vector3, Twist
 from nav_msgs.msg import OccupancyGrid, Path, MapMetaData
 from visualization_msgs.msg import Marker, MarkerArray
-from multi_slam.Map import Map
 from multi_slam.Localization import Localization
 from multi_slam.Mapping import Mapping
 import numpy as np
-from scipy.linalg import expm
 from sensor_msgs_py.point_cloud2 import read_points
 import math
-from std_msgs.msg import Float32MultiArray
 
 class SLAMNode(Node):
     def __init__(self):
@@ -122,7 +119,6 @@
 
     def slam_loop(self):
         """Main SLAM loop"""
-<<<<<<< HEAD
         # Localization
         updated_position, updated_cov = self.localization.update_position(
             self.control_input,
@@ -156,49 +152,6 @@
         # else:
         #     # Using existing teleop code (no changes needed as it comes from /cmd_vel)
         #     pass
-=======
-        try:
-            # Localization
-            updated_position, updated_cov = self.localization.update_position(
-                self.control_input,
-                self.beacon_data,
-                self.map
-            )
-            
-            # Always set the orientation (theta) to 0 for 2D robot
-            updated_position[2] = 0.0
-            self.position = updated_position
-            self.position_cov = np.diag([updated_cov[0], updated_cov[1], 0.0])  # Zero variance for theta
-            
-            # Mapping
-            self.map.update(
-                robot_pos=self.position,
-                robot_cov=self.position_cov,
-                lidar_data=self.lidar_data,
-                lidar_range=self.lidar_range,
-                beacon_data=self.beacon_data
-            )
-            
-            # Add debug occupancy data if we don't have real data
-            if self.debug_visualization and len(self.lidar_data) == 0:
-                self.add_debug_occupancy_data()
-            
-            # Visualization
-            self.publish_pose()
-            self.publish_map()
-            self.publish_beacons()
-            self.publish_path()
-            
-            # Control update based on selected method
-            if self.use_proposed_control:
-                self.update_control_proposed()
-            else:
-                # Using existing teleop code (no changes needed as it comes from /cmd_vel)
-                pass
-                
-        except Exception as e:
-            self.get_logger().error(f"Error in SLAM loop: {e}")
->>>>>>> 3c30a36a
 
     def update_control_proposed(self):
         """Proposed control method: optimize towards finding beacons based on current map and position"""
@@ -280,7 +233,6 @@
         msg.info.height = self.map.log_odds_grid.shape[0]
         msg.info.resolution = self.map.grid_size
         
-<<<<<<< HEAD
         # Set origin (position and orientation)
         msg.info.origin.position.x = self.map.map_origin[0]
         msg.info.origin.position.y = self.map.map_origin[1]
@@ -291,50 +243,6 @@
         probs = 1.0 / (1.0 + np.exp(-clipped_grid))
         occupancy = (probs * 100).astype(np.int8)
         msg.data = occupancy.flatten().tolist()
-=======
-        # Make sure the width and height are correct
-        # In ROS, width is along x-axis, height is along y-axis
-        height, width = self.map.log_odds_grid.shape  # numpy arrays are (row, col) = (y, x)
-        msg.info.width = width
-        msg.info.height = height
-        
-        # Set the origin of the map
-        msg.info.origin.position.x = self.map.map_origin[0]
-        msg.info.origin.position.y = self.map.map_origin[1]
-        msg.info.origin.position.z = 0.0
-        
-        # Set the orientation of the map (identity quaternion)
-        msg.info.origin.orientation.w = 1.0
-        
-        # Convert log-odds to occupancy values [0, 100]
-        # -1 is unknown, 0 is free, 100 is occupied
-        
-        # Use vectorized operations for better performance
-        log_odds = self.map.log_odds_grid
-        
-        # Apply threshold to avoid extreme values
-        log_odds = np.clip(log_odds, -10.0, 10.0)
-        
-        # Convert log-odds to probabilities [0, 1]
-        probs = 1.0 / (1.0 + np.exp(-log_odds))
-        
-        # Convert probabilities to occupancy values [0, 100]
-        grid_prob = np.int8(probs * 100)
-        
-        # We need to transpose the array to match ROS's coordinate system
-        # In ROS, the occupancy grid is stored in row-major order, where rows are along the y-axis
-        # and columns are along the x-axis
-        grid_prob_transposed = np.transpose(grid_prob)
-        
-        # Flatten the transposed array
-        msg.data = grid_prob_transposed.flatten().tolist()
-        
-        # Debug output
-        self.get_logger().debug(f"Publishing map: width={width}, height={height}, origin={self.map.map_origin}")
-        self.get_logger().debug(f"Map value range: min={np.min(grid_prob)}, max={np.max(grid_prob)}")
-        
-        # Publish the message
->>>>>>> 3c30a36a
         self.map_pub.publish(msg)
 
     def publish_beacons(self):
