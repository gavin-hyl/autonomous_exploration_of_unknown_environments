--- conflicted
+++ resolved
@@ -17,28 +17,6 @@
         # estimated map: object to get occupancy grid and beacon data
         predicted_location = self.current_location + control_signal * self.dt
 
-<<<<<<< HEAD
-        # generate particles with gaussian noise
-        particles = []
-        for i in range(self.num_particles):
-            # z is fixed to 0
-            particle_location = predicted_location + [np.random.normal(0, self.std_dev_noise), np.random.normal(0, self.std_dev_noise), 0.0]
-            particles.append(particle_location)
-
-        # calculate score for each particle
-        scores = []
-        for particle in particles:
-            scores.append(self.calculate_score(particle, beacon_data, estimated_map))
-
-        exp_sum = sum(np.exp(scores))
-        scores = [np.exp(score) / exp_sum for score in scores]
-
-        # resample particles
-        particles_idx = np.random.choice(range(len(particles)), size=self.num_particles, p=scores)
-        particles = [particles[i] for i in particles_idx]
-
-        # update current location
-=======
         # Vectorized particle generation
         noise = np.random.normal(0, self.std_dev_noise, (self.num_particles, 2))
         particles = predicted_location + np.pad(noise, ((0, 0), (0, 1)))  # pad with zeros for z
@@ -55,7 +33,6 @@
         particles = np.array(particles)[particles_idx]
         
         # Update current location and covariance
->>>>>>> af686b5b
         self.current_location = np.mean(particles, axis=0)
         self.covariance_matrix = np.cov(particles, rowvar=False)
         
@@ -72,16 +49,10 @@
             # Sample fewer points along the line
             points = self.create_2d_line_fast(particle[0:2], global_beacon[0:2])
             
-<<<<<<< HEAD
-            (closest_beacon, _, _) = estimated_map.get_closest_beacon(global_beacon)
-            if closest_beacon is None:
-                invalid_particle = True
-=======
             # Batch check occupancy
             occupancies = estimated_map.world_to_prob_batch(points)
             if np.any(occupancies > self.occupancy_threshold):
                 return -float('inf')
->>>>>>> af686b5b
             
             closest_beacon, _, _ = estimated_map.get_closest_beacon(global_beacon)
             if closest_beacon is None:
